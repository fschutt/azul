--- conflicted
+++ resolved
@@ -1,253 +1,245 @@
-#![windows_subsystem = "windows"]
-
-extern crate azul;
-
-use azul::{
-    prelude::*,
-    widgets::{button::Button, svg::*},
-    dialogs::*,
-};
-
-use std::{
-    fs,
-    collections::HashMap,
-    sync::atomic::{AtomicUsize, Ordering},
-};
-
-static TEXT_ID: AtomicUsize = AtomicUsize::new(0);
-
-#[derive(Debug, Copy, Clone, Eq, PartialEq, Ord, PartialOrd, Hash)]
-pub struct TextId(usize);
-
-fn new_text_id() -> TextId {
-    TextId(TEXT_ID.fetch_add(1, Ordering::SeqCst))
-}
-
-#[derive(Debug)]
-pub struct MyAppData {
-    pub map: Option<Map>,
-}
-
-#[derive(Debug)]
-pub struct Map {
-    pub cache: SvgCache<MyAppData>,
-    pub layers: Vec<SvgLayerId>,
-    pub font_cache: VectorizedFontCache,
-    pub texts: HashMap<TextId, SvgText>,
-    pub hovered_text: Option<TextId>,
-    pub zoom: f64,
-    pub pan_horz: f64,
-    pub pan_vert: f64,
-}
-
-impl Layout for MyAppData {
-    fn layout(&self, _info: WindowInfo<Self>)
-    -> Dom<MyAppData>
-    {
-        if let Some(map) = &self.map {
-            Dom::new(NodeType::Div).with_id("parent-wrapper")
-                .with_child(Dom::new(NodeType::Div).with_id("child-1"))
-                .with_child(gl_texture_dom(&map, &self).with_id("child-2"))
-        } else {
-            // TODO: If this is changed to Label::new(), the text is cut off at the top
-            // because of the (offset_top / 2.0) - see text_layout.rs file
-            Button::with_label("Load SVG file...").dom()
-                .with_callback(On::LeftMouseUp, Callback(my_button_click_handler))
-        }
-    }
-}
-
-fn gl_texture_dom(map: &Map, data: &MyAppData) -> Dom<MyAppData> {
-    Dom::new(NodeType::GlTexture((GlTextureCallback(render_map_callback), StackCheckedPointer::new(data, map).unwrap()) ))
-        .with_callback(On::Scroll, Callback(scroll_map_contents))
-        .with_callback(On::MouseOver, Callback(check_hovered_font))
-}
-
-fn render_map_callback(ptr: &StackCheckedPointer<MyAppData>, window_info: WindowInfo<MyAppData>, dimensions: HidpiAdjustedBounds) -> Option<Texture> {
-    unsafe { ptr.invoke_mut_texture(render_map, window_info, dimensions) }
-}
-
-fn render_map(map: &mut Map, info: WindowInfo<MyAppData>, dimensions: HidpiAdjustedBounds) -> Option<Texture> {
-    Some(
-         Svg::with_layers(build_layers(&map.layers, &map.texts, &map.hovered_text, &map.font_cache, &info.resources))
-            .with_pan(map.pan_horz as f32, map.pan_vert as f32)
-            .with_zoom(map.zoom as f32)
-            .render_svg(&map.cache, &info.window.read_only_window(),
-                        dimensions.physical_size.width as usize,
-                        dimensions.physical_size.height  as usize
-            )
-    )
-}
-
-fn build_layers(
-    existing_layers: &[SvgLayerId],
-    texts: &HashMap<TextId, SvgText>,
-    hovered_text: &Option<TextId>,
-    vector_font_cache: &VectorizedFontCache,
-    resources: &AppResources)
--> Vec<SvgLayerResource>
-{
-    let mut layers: Vec<SvgLayerResource> = existing_layers.iter().map(|e| SvgLayerResource::Reference(*e)).collect();
-
-    layers.extend(texts.values().map(|text| text.to_svg_layer(vector_font_cache, resources)));
-    layers.extend(texts.values().map(|text| text.get_bbox().draw_lines(ColorU { r: 0, g: 0, b: 0, a: 255 }, 1.0)));
-/*
-    if let Some(active) = hovered_text {
-        layers.push(texts[active].get_bbox().draw_lines());
-    }
-*/
-    // layers.push(curve.draw_lines());
-    // layers.push(curve.draw_control_handles());
-
-    layers
-}
-
-// Check what text was hovered over
-fn check_hovered_font(app_state: &mut AppState<MyAppData>, event: WindowEvent<MyAppData>) -> UpdateScreen {
-    let (cursor_x, cursor_y) = event.cursor_relative_to_item;
-
-    let mut should_redraw = UpdateScreen::DontRedraw;
-
-    app_state.data.modify(|data| {
-        if let Some(map) = data.map.as_mut() {
-            for (k, v) in map.texts.iter() {
-                if v.get_bbox().contains_point(cursor_x, cursor_y) {
-                    map.hovered_text = Some(*k);
-                    should_redraw = UpdateScreen::Redraw;
-                    break;
-
-                }
-            }
-        }
-    });
-
-    should_redraw
-}
-
-fn scroll_map_contents(app_state: &mut AppState<MyAppData>, event: WindowEvent<MyAppData>) -> UpdateScreen {
-    app_state.data.modify(|data| {
-        if let Some(map) = data.map.as_mut() {
-
-            let mouse_state = app_state.windows[event.window].get_mouse_state();
-            let keyboard_state = app_state.windows[event.window].get_keyboard_state();
-
-            if keyboard_state.shift_down {
-                map.pan_horz += mouse_state.scroll_y;
-            } else if keyboard_state.ctrl_down {
-                if mouse_state.scroll_y.is_sign_positive() {
-                    map.zoom /= 2.0;
-                } else {
-                    map.zoom *= 2.0;
-                }
-            } else {
-                map.pan_vert += mouse_state.scroll_y;
-            }
-        }
-    });
-
-    UpdateScreen::Redraw
-}
-
-<<<<<<< HEAD
-fn my_button_click_handler(app_state: &mut AppState<MyAppData>, _event: WindowEvent) -> UpdateScreen {
-    let font_size = FontSize::px(10.0);
-    
-    let font_ids = vec![
-        FontId::BuiltinFont(String::from("sans-serif")),
-        FontId::BuiltinFont(String::from("Helvetica")),
-        FontId::BuiltinFont(String::from("Arial"))
-    ];
-    let (font_id, font, _) = app_state.resources.get_any_font(&font_ids).unwrap();
-=======
-fn my_button_click_handler(app_state: &mut AppState<MyAppData>, _event: WindowEvent<MyAppData>) -> UpdateScreen {
-
-    let font_id = FontId::BuiltinFont(String::from("sans-serif"));
-    let font_size = StyleFontSize::px(10.0);
-    let font = app_state.resources.get_font(&font_id).unwrap().0;
->>>>>>> 2eb4a439
-
-    let aligned = TextLayoutOptions {
-        horz_alignment: StyleTextAlignmentHorz::Right,
-        .. Default::default()
-    };
-
-    // Texts only for testing
-    let texts = [
-        SvgText {
-            font_size: font_size,
-            font_id: font_id.clone(),
-            text_layout: SvgTextLayout::from_str("On Curve!!!!", &font, &font_size, &TextLayoutOptions::default()),
-            style: SvgStyle::filled(ColorU { r: 0, g: 0, b: 0, a: 255 }),
-            placement: SvgTextPlacement::OnCubicBezierCurve(SampledBezierCurve::from_curve(&[
-                BezierControlPoint { x: 0.0, y: 0.0 },
-                BezierControlPoint { x: 40.0, y: 120.0 },
-                BezierControlPoint { x: 80.0, y: 120.0 },
-                BezierControlPoint { x: 120.0, y: 0.0 },
-            ])),
-            position: SvgPosition { x: 50.0, y: 50.0 },
-        },
-        SvgText {
-            font_size: font_size,
-            font_id: font_id.clone(),
-            text_layout: SvgTextLayout::from_str("Rotated", &font, &font_size, &TextLayoutOptions::default()),
-            style: SvgStyle::filled(ColorU { r: 0, g: 0, b: 0, a: 255 }),
-            placement: SvgTextPlacement::Rotated(-30.0),
-            position: SvgPosition { x: 50.0, y: 50.0 },
-        },
-        SvgText {
-            font_size: font_size,
-            font_id: font_id.clone(),
-            text_layout: SvgTextLayout::from_str("Unmodified\nCool", &font, &font_size, &aligned),
-            style: SvgStyle::filled(ColorU { r: 0, g: 0, b: 0, a: 255 }),
-            placement: SvgTextPlacement::Unmodified,
-            position: SvgPosition { x: 50.0, y: 50.0 },
-        },
-    ];
-
-    let mut cached_texts = HashMap::<TextId, SvgText>::new();
-    for t in texts.into_iter() {
-        let id = new_text_id();
-        cached_texts.insert(id, t.clone());
-    }
-
-    open_file_dialog(None, None)
-        .and_then(|path| fs::read_to_string(path.clone()).ok())
-        .and_then(|contents| {
-
-            let mut svg_cache = SvgCache::empty();
-            let svg_layers = svg_cache.add_svg(&contents).ok()?;
-
-            app_state.data.modify(|data| data.map = Some(Map {
-                cache: svg_cache,
-                font_cache: VectorizedFontCache::new(),
-                hovered_text: None,
-                texts: cached_texts,
-                layers: svg_layers,
-                zoom: 1.0,
-                pan_horz: 0.0,
-                pan_vert: 0.0,
-            }));
-
-            Some(UpdateScreen::Redraw)
-        })
-        .unwrap_or_else(|| {
-            UpdateScreen::DontRedraw
-        })
-}
-
-fn main() {
-
-    macro_rules! CSS_PATH { () => (concat!(env!("CARGO_MANIFEST_DIR"), "/examples/debug.css")) }
-
-    #[cfg(debug_assertions)]
-    let css = Css::hot_reload_override_native(CSS_PATH!()).unwrap();
-
-    #[cfg(not(debug_assertions))]
-    let css = {
-        let css_str = format!("{}\r\n{}", NATIVE_CSS, include_str!(CSS_PATH!()));
-        Css::new_from_str(&css_str).unwrap()
-    };
-
-    let app = App::new(MyAppData { map: None }, AppConfig::default());
-    app.run(Window::new(WindowCreateOptions::default(), css).unwrap()).unwrap();
-}
+#![windows_subsystem = "windows"]
+
+extern crate azul;
+
+use azul::{
+    prelude::*,
+    widgets::{button::Button, svg::*},
+    dialogs::*,
+};
+
+use std::{
+    fs,
+    collections::HashMap,
+    sync::atomic::{AtomicUsize, Ordering},
+};
+
+static TEXT_ID: AtomicUsize = AtomicUsize::new(0);
+
+#[derive(Debug, Copy, Clone, Eq, PartialEq, Ord, PartialOrd, Hash)]
+pub struct TextId(usize);
+
+fn new_text_id() -> TextId {
+    TextId(TEXT_ID.fetch_add(1, Ordering::SeqCst))
+}
+
+#[derive(Debug)]
+pub struct MyAppData {
+    pub map: Option<Map>,
+}
+
+#[derive(Debug)]
+pub struct Map {
+    pub cache: SvgCache<MyAppData>,
+    pub layers: Vec<SvgLayerId>,
+    pub font_cache: VectorizedFontCache,
+    pub texts: HashMap<TextId, SvgText>,
+    pub hovered_text: Option<TextId>,
+    pub zoom: f64,
+    pub pan_horz: f64,
+    pub pan_vert: f64,
+}
+
+impl Layout for MyAppData {
+    fn layout(&self, _info: WindowInfo<Self>)
+    -> Dom<MyAppData>
+    {
+        if let Some(map) = &self.map {
+            Dom::new(NodeType::Div).with_id("parent-wrapper")
+                .with_child(Dom::new(NodeType::Div).with_id("child-1"))
+                .with_child(gl_texture_dom(&map, &self).with_id("child-2"))
+        } else {
+            // TODO: If this is changed to Label::new(), the text is cut off at the top
+            // because of the (offset_top / 2.0) - see text_layout.rs file
+            Button::with_label("Load SVG file...").dom()
+                .with_callback(On::LeftMouseUp, Callback(my_button_click_handler))
+        }
+    }
+}
+
+fn gl_texture_dom(map: &Map, data: &MyAppData) -> Dom<MyAppData> {
+    Dom::new(NodeType::GlTexture((GlTextureCallback(render_map_callback), StackCheckedPointer::new(data, map).unwrap()) ))
+        .with_callback(On::Scroll, Callback(scroll_map_contents))
+        .with_callback(On::MouseOver, Callback(check_hovered_font))
+}
+
+fn render_map_callback(ptr: &StackCheckedPointer<MyAppData>, window_info: WindowInfo<MyAppData>, dimensions: HidpiAdjustedBounds) -> Option<Texture> {
+    unsafe { ptr.invoke_mut_texture(render_map, window_info, dimensions) }
+}
+
+fn render_map(map: &mut Map, info: WindowInfo<MyAppData>, dimensions: HidpiAdjustedBounds) -> Option<Texture> {
+    Some(
+         Svg::with_layers(build_layers(&map.layers, &map.texts, &map.hovered_text, &map.font_cache, &info.resources))
+            .with_pan(map.pan_horz as f32, map.pan_vert as f32)
+            .with_zoom(map.zoom as f32)
+            .render_svg(&map.cache, &info.window.read_only_window(),
+                        dimensions.physical_size.width as usize,
+                        dimensions.physical_size.height  as usize
+            )
+    )
+}
+
+fn build_layers(
+    existing_layers: &[SvgLayerId],
+    texts: &HashMap<TextId, SvgText>,
+    hovered_text: &Option<TextId>,
+    vector_font_cache: &VectorizedFontCache,
+    resources: &AppResources)
+-> Vec<SvgLayerResource>
+{
+    let mut layers: Vec<SvgLayerResource> = existing_layers.iter().map(|e| SvgLayerResource::Reference(*e)).collect();
+
+    layers.extend(texts.values().map(|text| text.to_svg_layer(vector_font_cache, resources)));
+    layers.extend(texts.values().map(|text| text.get_bbox().draw_lines(ColorU { r: 0, g: 0, b: 0, a: 255 }, 1.0)));
+/*
+    if let Some(active) = hovered_text {
+        layers.push(texts[active].get_bbox().draw_lines());
+    }
+*/
+    // layers.push(curve.draw_lines());
+    // layers.push(curve.draw_control_handles());
+
+    layers
+}
+
+// Check what text was hovered over
+fn check_hovered_font(app_state: &mut AppState<MyAppData>, event: WindowEvent<MyAppData>) -> UpdateScreen {
+    let (cursor_x, cursor_y) = event.cursor_relative_to_item;
+
+    let mut should_redraw = UpdateScreen::DontRedraw;
+
+    app_state.data.modify(|data| {
+        if let Some(map) = data.map.as_mut() {
+            for (k, v) in map.texts.iter() {
+                if v.get_bbox().contains_point(cursor_x, cursor_y) {
+                    map.hovered_text = Some(*k);
+                    should_redraw = UpdateScreen::Redraw;
+                    break;
+
+                }
+            }
+        }
+    });
+
+    should_redraw
+}
+
+fn scroll_map_contents(app_state: &mut AppState<MyAppData>, event: WindowEvent<MyAppData>) -> UpdateScreen {
+    app_state.data.modify(|data| {
+        if let Some(map) = data.map.as_mut() {
+
+            let mouse_state = app_state.windows[event.window].get_mouse_state();
+            let keyboard_state = app_state.windows[event.window].get_keyboard_state();
+
+            if keyboard_state.shift_down {
+                map.pan_horz += mouse_state.scroll_y;
+            } else if keyboard_state.ctrl_down {
+                if mouse_state.scroll_y.is_sign_positive() {
+                    map.zoom /= 2.0;
+                } else {
+                    map.zoom *= 2.0;
+                }
+            } else {
+                map.pan_vert += mouse_state.scroll_y;
+            }
+        }
+    });
+
+    UpdateScreen::Redraw
+}
+
+fn my_button_click_handler(app_state: &mut AppState<MyAppData>, _event: WindowEvent<MyAppData>) -> UpdateScreen {
+    let font_size = FontSize::px(10.0);
+    
+    let font_ids = vec![
+        FontId::BuiltinFont(String::from("sans-serif")),
+        FontId::BuiltinFont(String::from("Helvetica")),
+        FontId::BuiltinFont(String::from("Arial"))
+    ];
+    let (font_id, font, _) = app_state.resources.get_any_font(&font_ids).unwrap();
+
+    let aligned = TextLayoutOptions {
+        horz_alignment: StyleTextAlignmentHorz::Right,
+        .. Default::default()
+    };
+
+    // Texts only for testing
+    let texts = [
+        SvgText {
+            font_size: font_size,
+            font_id: font_id.clone(),
+            text_layout: SvgTextLayout::from_str("On Curve!!!!", &font, &font_size, &TextLayoutOptions::default()),
+            style: SvgStyle::filled(ColorU { r: 0, g: 0, b: 0, a: 255 }),
+            placement: SvgTextPlacement::OnCubicBezierCurve(SampledBezierCurve::from_curve(&[
+                BezierControlPoint { x: 0.0, y: 0.0 },
+                BezierControlPoint { x: 40.0, y: 120.0 },
+                BezierControlPoint { x: 80.0, y: 120.0 },
+                BezierControlPoint { x: 120.0, y: 0.0 },
+            ])),
+            position: SvgPosition { x: 50.0, y: 50.0 },
+        },
+        SvgText {
+            font_size: font_size,
+            font_id: font_id.clone(),
+            text_layout: SvgTextLayout::from_str("Rotated", &font, &font_size, &TextLayoutOptions::default()),
+            style: SvgStyle::filled(ColorU { r: 0, g: 0, b: 0, a: 255 }),
+            placement: SvgTextPlacement::Rotated(-30.0),
+            position: SvgPosition { x: 50.0, y: 50.0 },
+        },
+        SvgText {
+            font_size: font_size,
+            font_id: font_id.clone(),
+            text_layout: SvgTextLayout::from_str("Unmodified\nCool", &font, &font_size, &aligned),
+            style: SvgStyle::filled(ColorU { r: 0, g: 0, b: 0, a: 255 }),
+            placement: SvgTextPlacement::Unmodified,
+            position: SvgPosition { x: 50.0, y: 50.0 },
+        },
+    ];
+
+    let mut cached_texts = HashMap::<TextId, SvgText>::new();
+    for t in texts.into_iter() {
+        let id = new_text_id();
+        cached_texts.insert(id, t.clone());
+    }
+
+    open_file_dialog(None, None)
+        .and_then(|path| fs::read_to_string(path.clone()).ok())
+        .and_then(|contents| {
+
+            let mut svg_cache = SvgCache::empty();
+            let svg_layers = svg_cache.add_svg(&contents).ok()?;
+
+            app_state.data.modify(|data| data.map = Some(Map {
+                cache: svg_cache,
+                font_cache: VectorizedFontCache::new(),
+                hovered_text: None,
+                texts: cached_texts,
+                layers: svg_layers,
+                zoom: 1.0,
+                pan_horz: 0.0,
+                pan_vert: 0.0,
+            }));
+
+            Some(UpdateScreen::Redraw)
+        })
+        .unwrap_or_else(|| {
+            UpdateScreen::DontRedraw
+        })
+}
+
+fn main() {
+
+    macro_rules! CSS_PATH { () => (concat!(env!("CARGO_MANIFEST_DIR"), "/examples/debug.css")) }
+
+    #[cfg(debug_assertions)]
+    let css = Css::hot_reload_override_native(CSS_PATH!()).unwrap();
+
+    #[cfg(not(debug_assertions))]
+    let css = {
+        let css_str = format!("{}\r\n{}", NATIVE_CSS, include_str!(CSS_PATH!()));
+        Css::new_from_str(&css_str).unwrap()
+    };
+
+    let app = App::new(MyAppData { map: None }, AppConfig::default());
+    app.run(Window::new(WindowCreateOptions::default(), css).unwrap()).unwrap();
+}