pub use azul_core::window::*;
use azul_core::{
    callbacks::PipelineId,
    display_list::CachedDisplayList,
    dom::DomId,
    ui_solver::{ExternalScrollId, LayoutResult, OverflowingScrollNode, ScrolledNodes},
    window::WindowId,
};
#[cfg(debug_assertions)]
use azul_css::HotReloadHandler;
use azul_css::{ColorU, Css, LayoutPoint, LayoutRect};
use clipboard2::{Clipboard as _, ClipboardError, SystemClipboard};
use gleam::gl::{self, Gl};
pub use glium::glutin::os::unix::XWindowType as WinitXWindowType;
pub use glium::glutin::AvailableMonitorsIter;
use glium::{
    backend::glutin::DisplayCreationError,
    debug::DebugCallbackBehavior,
    glutin::{
        CombinedContext, Context, ContextBuilder, ContextError, ContextTrait, CreationError,
        EventsLoop, MonitorId, Window as GliumWindow, WindowBuilder as GliumWindowBuilder,
    },
<<<<<<< HEAD
    Display, IncompatibleOpenGl, SwapBuffersError,
=======
    backend::glutin::DisplayCreationError,
};
use gleam::gl::{self, Gl};
use clipboard2::{Clipboard as _, ClipboardError, SystemClipboard};
use azul_css::{Css, ColorU, LayoutPoint, LayoutRect};
#[cfg(debug_assertions)]
use azul_css::HotReloadHandler;
use {
    FastHashMap,
    compositor::Compositor,
    app::FrameEventInfo,
    callbacks::{PipelineId, ScrollPosition},
    dom::{NodeId, DomId},
};
use azul_core::{
    ui_state::UiState,
    display_list::CachedDisplayList,
    ui_solver::{ScrolledNodes, ExternalScrollId, LayoutResult, OverflowingScrollNode},
    window::WindowId,
>>>>>>> 6763ca72
};
use std::{collections::BTreeMap, io::Error as IoError, marker::PhantomData, rc::Rc};
pub use webrender::api::HitTestItem;
use webrender::{
    api::{DeviceIntSize, DocumentId, Epoch, RenderApi, RenderNotifier},
    Renderer,
    RendererKind,
    RendererOptions,
    ShaderPrecacheFlags,
    WrShaders,
    // renderer::RendererError; -- not currently public in WebRender
};
pub use window_state::*;
use {app::FrameEventInfo, compositor::Compositor, FastHashMap};

// TODO: Right now it's not very ergonomic to cache shaders between
// renderers - notify webrender about this.
const WR_SHADER_CACHE: Option<&mut WrShaders> = None;

/// Options on how to initially create the window
#[derive(Debug, Clone, PartialEq)]
pub struct WindowCreateOptions {
    /// State of the window, set the initial title / width / height here.
    pub state: WindowState,
    /// Which monitor should the window be created on?
    pub monitor: WindowMonitorTarget,
    /// Renderer type: Hardware-with-software-fallback, pure software or pure hardware renderer?
    pub renderer_type: RendererType,
    /// Sets the window icon (Windows and Linux only). Usually 16x16 px or 32x32px
    pub window_icon: Option<WindowIcon>,
    /// Windows only: Sets the 256x256 taskbar icon during startup
    pub taskbar_icon: Option<TaskBarIcon>,
    /// Linux + X11 only: Sets the X11 window type
    pub x_window_type: Option<WinitXWindowType>,
}

impl Default for WindowCreateOptions {
    fn default() -> Self {
        Self {
            state: WindowState::default(),
            monitor: WindowMonitorTarget::default(),
            renderer_type: RendererType::default(),
            window_icon: None,
            taskbar_icon: None,
            x_window_type: None,
        }
    }
}

#[derive(Debug, Clone, PartialEq, Eq, PartialOrd, Ord, Hash)]
pub enum WindowIcon {
    /// 16x16x3 bytes icon
    Small(Vec<u8>),
    /// 32x32 bytes icon
    Large(Vec<u8>),
}

/// 256x256x3 window icon
#[derive(Debug, Clone, PartialEq, Eq, PartialOrd, Ord, Hash)]
pub struct TaskBarIcon(pub Vec<u8>);

/// Force a specific renderer.
/// By default, Azul will try to use the hardware renderer and fall
/// back to the software renderer if it can't create an OpenGL 3.2 context.
/// However, in some cases a hardware renderer might create problems
/// or you want to force either a software or hardware renderer.
///
/// If the field `renderer_type` on the `WindowCreateOptions` is not
/// `RendererType::Default`, the `create_window` method will try to create
/// a window with the specific renderer type and **crash** if the renderer is
/// not available for whatever reason.
///
/// If you don't know what any of this means, leave it at `Default`.
#[derive(Debug, Copy, Clone, PartialEq, Eq, PartialOrd, Ord, Hash)]
pub enum RendererType {
    Default,
    Hardware,
    Software,
}

impl Default for RendererType {
    fn default() -> Self {
        RendererType::Default
    }
}

/// Error that could happen during window creation
#[derive(Debug)]
pub enum WindowCreateError {
    /// WebGl is not supported by WebRender
    WebGlNotSupported,
    /// Couldn't create the display from the window and the EventsLoop
    DisplayCreateError(DisplayCreationError),
    /// OpenGL version is either too old or invalid
    Gl(IncompatibleOpenGl),
    /// Could not create an OpenGL context
    Context(ContextError),
    /// Could not create a window
    CreateError(CreationError),
    /// Could not swap the front & back buffers
    SwapBuffers(::glium::SwapBuffersError),
    /// IO error
    Io(::std::io::Error),
    /// WebRender creation error (probably OpenGL missing?)
    Renderer, /*(RendererError)*/
}

impl_display! {WindowCreateError, {
        DisplayCreateError(e) => format!("Could not create the display from the window and the EventsLoop: {}", e),
        Gl(e) => format!("{}", e),
        Context(e) => format!("{}", e),
        CreateError(e) => format!("{}", e),
        SwapBuffers(e) => format!("{}", e),
        Io(e) => format!("{}", e),
        WebGlNotSupported => "WebGl is not supported by WebRender",
        Renderer => "Webrender creation error (probably OpenGL missing?)",
    }
}

impl_from!(SwapBuffersError, WindowCreateError::SwapBuffers);
impl_from!(CreationError, WindowCreateError::CreateError);
impl_from!(IoError, WindowCreateError::Io);
impl_from!(IncompatibleOpenGl, WindowCreateError::Gl);
impl_from!(DisplayCreationError, WindowCreateError::DisplayCreateError);
impl_from!(ContextError, WindowCreateError::Context);

struct Notifier {}

impl RenderNotifier for Notifier {
    fn clone(&self) -> Box<RenderNotifier> {
        Box::new(Notifier {})
    }

    // NOTE: Rendering is single threaded (because that's the nature of OpenGL),
    // so when the Renderer::render() function is finished, then the rendering
    // is finished and done, the rendering is currently blocking (but only takes about 0..
    // There is no point in implementing RenderNotifier, it only leads to
    // synchronization problems (when handling Event::Awakened).

    fn wake_up(&self) {}
    fn new_frame_ready(
        &self,
        _id: DocumentId,
        _scrolled: bool,
        _composite_needed: bool,
        _render_time: Option<u64>,
    ) {
    }
}

/// Select on which monitor the window should pop up.
#[derive(Debug, Clone)]
pub enum WindowMonitorTarget {
    /// Window should appear on the primary monitor
    Primary,
    /// Use `Window::get_available_monitors()` to select the correct monitor
    Custom(MonitorId),
}

#[cfg(target_os = "linux")]
type NativeMonitorId = u32;
// HMONITOR, (*mut c_void), casted to a usize
#[cfg(target_os = "windows")]
type NativeMonitorId = usize;
#[cfg(target_os = "macos")]
type NativeMonitorId = u32;

impl WindowMonitorTarget {
    fn get_native_id(&self) -> Option<NativeMonitorId> {
        use self::WindowMonitorTarget::*;

        #[cfg(target_os = "macos")]
        use glium::glutin::os::macos::MonitorIdExt;
        #[cfg(target_os = "linux")]
        use glium::glutin::os::unix::MonitorIdExt;
        #[cfg(target_os = "windows")]
        use glium::glutin::os::windows::MonitorIdExt;

        match self {
            Primary => None,
            Custom(m) => Some({
                #[cfg(target_os = "windows")]
                {
                    m.hmonitor() as usize
                }
                #[cfg(target_os = "linux")]
                {
                    m.native_id()
                }
                #[cfg(target_os = "macos")]
                {
                    m.native_id()
                }
            }),
        }
    }
}

impl ::std::hash::Hash for WindowMonitorTarget {
    fn hash<H>(&self, state: &mut H)
    where
        H: ::std::hash::Hasher,
    {
        use self::WindowMonitorTarget::*;
        state.write_usize(match self {
            Primary => 0,
            Custom(_) => 1,
        });
        state.write_usize(self.get_native_id().unwrap_or(0) as usize);
    }
}

impl PartialEq for WindowMonitorTarget {
    fn eq(&self, rhs: &Self) -> bool {
        self.get_native_id() == rhs.get_native_id()
    }
}

impl PartialOrd for WindowMonitorTarget {
    fn partial_cmp(&self, other: &Self) -> Option<::std::cmp::Ordering> {
        Some((self.get_native_id()).cmp(&(other.get_native_id())))
    }
}

impl Ord for WindowMonitorTarget {
    fn cmp(&self, other: &Self) -> ::std::cmp::Ordering {
        (self.get_native_id()).cmp(&(other.get_native_id()))
    }
}

impl Eq for WindowMonitorTarget {}

impl Default for WindowMonitorTarget {
    fn default() -> Self {
        WindowMonitorTarget::Primary
    }
}

/// Represents one graphical window to be rendered
pub struct Window<T> {
    /// System that can identify this window
    pub(crate) id: WindowId,
    /// Stores the create_options: necessary because by default, the window is hidden
    /// and only gets shown after the first redraw.
    pub(crate) create_options: WindowCreateOptions,
    /// Current state of the window, stores the keyboard / mouse state,
    /// visibility of the window, etc. of the LAST frame. The user never sets this
    /// field directly, but rather sets the WindowState he wants to have for the NEXT frame,
    /// then azul compares the changes (i.e. if we are currently in fullscreen mode and
    /// the user wants the next screen to be in fullscreen mode, too, simply do nothing), then it
    /// updates this field to reflect the changes.
    ///
    /// This field is initialized from the `WindowCreateOptions`.
    pub(crate) state: WindowState,
    /// The display, i.e. the window
    pub(crate) display: Rc<Display>,
    /// The `WindowInternal` allows us to solve some borrowing issues
    pub(crate) internal: WindowInternal,
    // The background thread that is running for this window.
    // pub(crate) background_thread: Option<JoinHandle<()>>,
    /// The style applied to the current window
    pub(crate) css: Css,
    /// An optional style hot-reloader for the current window, only available with debug_assertions
    /// enabled
    #[cfg(debug_assertions)]
    pub(crate) css_loader: Option<Box<dyn HotReloadHandler>>,
    /// Purely a marker, so that `app.run()` can infer the type of `T: Layout`
    /// of the `WindowCreateOptions`, so that we can write:
    ///
    /// ```rust,ignore
    /// app.run(Window::new(WindowCreateOptions::new(), Css::default()).unwrap());
    /// ```
    ///
    /// instead of having to annotate the type:
    ///
    /// ```rust,ignore
    /// app.run(Window::new(WindowCreateOptions::<MyAppData>::new(), Css::default()).unwrap());
    /// ```
    marker: PhantomData<T>,
}

#[derive(Debug, Default)]
pub(crate) struct ScrollStates(pub(crate) FastHashMap<ExternalScrollId, ScrollState>);

impl ScrollStates {
<<<<<<< HEAD
    pub fn new() -> ScrollStates {
=======

    pub(crate) fn new() -> ScrollStates {
>>>>>>> 6763ca72
        ScrollStates::default()
    }

    #[must_use]
    pub(crate) fn get_scroll_position(&self, scroll_id: &ExternalScrollId) -> Option<LayoutPoint> {
        self.0.get(&scroll_id).map(|entry| entry.get())
    }

    /// Set the scroll amount - does not update the `entry.used_this_frame`,
    /// since that is only relevant when we are actually querying the renderer.
    pub(crate) fn set_scroll_position(&mut self, node: &OverflowingScrollNode, scroll_position: LayoutPoint) {
        self.0.entry(node.parent_external_scroll_id)
        .or_insert_with(|| ScrollState::default())
        .set(scroll_position.x, scroll_position.y, &node.child_rect);
    }

    /// NOTE: This has to be a getter, because we need to update
    #[must_use]
<<<<<<< HEAD
    pub(crate) fn get_scroll_amount_internal(
        &mut self,
        scroll_id: &ExternalScrollId,
    ) -> Option<LayoutPoint> {
=======
    pub(crate) fn get_scroll_position_and_mark_as_used(&mut self, scroll_id: &ExternalScrollId) -> Option<LayoutPoint> {
>>>>>>> 6763ca72
        let entry = self.0.get_mut(&scroll_id)?;
        Some(entry.get_and_mark_as_used())
    }

    /// Updating (add to) the existing scroll amount does not update the `entry.used_this_frame`,
    /// since that is only relevant when we are actually querying the renderer.
    pub(crate) fn scroll_node(
        &mut self,
        node: &OverflowingScrollNode,
        scroll_by_x: f32,
        scroll_by_y: f32,
    ) {
        self.0
            .entry(node.parent_external_scroll_id)
            .or_insert_with(|| ScrollState::default())
            .add(scroll_by_x, scroll_by_y, &node.child_rect);
    }

    /// Removes all scroll states that weren't used in the last frame
    pub(crate) fn remove_unused_scroll_states(&mut self) {
        self.0.retain(|_, state| state.used_this_frame);
    }
}

#[derive(Debug, Copy, Clone, PartialEq, PartialOrd)]
pub(crate) struct ScrollState {
    /// Amount in pixel that the current node is scrolled
    scroll_position: LayoutPoint,
    /// Was the scroll amount used in this frame?
    used_this_frame: bool,
}

impl ScrollState {
    /// Return the current position of the scroll state
    pub(crate) fn get(&self) -> LayoutPoint {
        self.scroll_position
    }

    /// Add a scroll X / Y onto the existing scroll state
<<<<<<< HEAD
    pub fn add(&mut self, x: f32, y: f32, child_rect: &LayoutRect) {
        self.scroll_position.x = (self.scroll_position.x + x)
            .max(0.0)
            .min(child_rect.size.width);
        self.scroll_position.y = (self.scroll_position.y + y)
            .max(0.0)
            .min(child_rect.size.height);
=======
    pub(crate) fn add(&mut self, x: f32, y: f32, child_rect: &LayoutRect) {
        self.scroll_position.x = (self.scroll_position.x + x).max(0.0).min(child_rect.size.width);
        self.scroll_position.y = (self.scroll_position.y + y).max(0.0).min(child_rect.size.height);
>>>>>>> 6763ca72
    }

    /// Set the scroll state to a new position
    pub(crate) fn set(&mut self, x: f32, y: f32, child_rect: &LayoutRect) {
        self.scroll_position.x = x.max(0.0).min(child_rect.size.width);
        self.scroll_position.y = y.max(0.0).min(child_rect.size.height);
    }

    /// Returns the scroll position and also set the "used_this_frame" flag
    pub(crate) fn get_and_mark_as_used(&mut self) -> LayoutPoint {
        self.used_this_frame = true;
        self.scroll_position
    }
}

impl Default for ScrollState {
    fn default() -> Self {
        ScrollState {
            scroll_position: LayoutPoint::zero(),
            used_this_frame: true,
        }
    }
}

pub(crate) struct WindowInternal {
    /// Current display list active in this window (useful for debugging)
    pub(crate) cached_display_list: CachedDisplayList,
    /// Currently active, layouted rectangles
    pub(crate) layout_result: BTreeMap<DomId, LayoutResult>,
    /// Current scroll states of nodes (x and y position of where they are scrolled)
    pub(crate) scrolled_nodes: BTreeMap<DomId, ScrolledNodes>,
    /// States of scrolling animations, updated every frame
    pub(crate) scroll_states: ScrollStates,
    pub(crate) epoch: Epoch,
    pub(crate) pipeline_id: PipelineId,
    pub(crate) document_id: DocumentId,
}

impl WindowInternal {

    /// Returns a copy of the current scroll states + scroll positions
    pub(crate) fn get_current_scroll_states<T>(&self, ui_states: &BTreeMap<DomId, UiState<T>>)
    -> BTreeMap<DomId, BTreeMap<NodeId, ScrollPosition>>
    {
        self.scrolled_nodes.iter().filter_map(|(dom_id, scrolled_nodes)| {

            let layout_result = self.layout_result.get(dom_id)?;
            let ui_state = &ui_states.get(dom_id)?;

            let scroll_positions = scrolled_nodes.overflowing_nodes.iter().filter_map(|(node_id, overflowing_node)| {
                let scroll_location = self.scroll_states.get_scroll_position(&overflowing_node.parent_external_scroll_id)?;
                let parent_node = ui_state.dom.arena.node_layout[*node_id].parent.unwrap_or(NodeId::ZERO);
                let scroll_position = ScrollPosition {
                    scroll_frame_rect: overflowing_node.child_rect,
                    parent_rect: layout_result.rects[parent_node].to_layouted_rectangle(),
                    scroll_location,
                };
                Some((*node_id, scroll_position))
            }).collect();

            Some((dom_id.clone(), scroll_positions))
        }).collect()
    }
}

impl<T> Window<T> {
    /// Creates a new window
    pub(crate) fn new(
        render_api: &mut RenderApi,
        shared_context: &Context,
        events_loop: &EventsLoop,
        options: WindowCreateOptions,
        mut css: Css,
        background_color: ColorU,
    ) -> Result<Self, WindowCreateError> {
        use glium::glutin::os::unix::WindowBuilderExt;
        use wr_translate::wr_translate_logical_size;

        // NOTE: It would be OK to use &RenderApi here, but it's better
        // to make sure that the RenderApi is currently not in use by anything else.

        // NOTE: Creating a new EventsLoop for the new window causes a segfault.
        // Report this to the winit developers.
        // let events_loop = EventsLoop::new();

        let is_transparent_background = background_color.a != 0;

        let mut window = GliumWindowBuilder::new()
            .with_title(options.state.title.clone())
            .with_maximized(options.state.is_maximized)
            .with_decorations(options.state.has_decorations)
            .with_visibility(false)
            .with_transparency(is_transparent_background)
            .with_multitouch();

        // TODO: Update winit to have:
        //      .with_always_on_top(options.state.is_always_on_top)
        //
        // winit 0.13 -> winit 0.15

        // TODO: Add all the extensions for X11 / Mac / Windows,
        // like setting the taskbar icon, setting the titlebar icon, etc.

        // if let Some(icon) = options.window_icon.clone() {
        //     window = window.with_window_icon(Some(icon));
        // }

        // // TODO: Platform-specific options!
        // #[cfg(target_os = "windows")] {
        //     if let Some(icon) = options.taskbar_icon.clone() {
        //         use glium::glutin::os::windows::WindowBuilderExt;
        //         window = window.with_taskbar_icon(Some(icon));
        //     }
        //
        //     // if options.no_redirection_bitmap {
        //     //     use glium::glutin::os::windows::WindowBuilderExt;
        //     //     window = window.with_no_redirection_bitmap(true);
        //     // }
        // }

        if let Some(min_dim) = options.state.size.min_dimensions {
            // TODO: reverse logical size!
            window = window.with_min_dimensions(winit_translate::translate_logical_size(min_dim));
        }

        if let Some(max_dim) = options.state.size.max_dimensions {
            // TODO: reverse logical size!
            window = window.with_max_dimensions(winit_translate::translate_logical_size(max_dim));
        }

        if let Some(x_window_type) = options.x_window_type {
            window = window.with_x11_window_type(x_window_type);
        }

        // Only create a context with VSync and SRGB if the context creation works
        let gl_window = create_gl_window(window, &events_loop, Some(shared_context))?;

        // Hide the window until the first draw (prevents flash on startup)
        gl_window.hide();

        let (hidpi_factor, winit_hidpi_factor) =
            get_hidpi_factor(&gl_window.window(), &events_loop);

        let mut state = options.state.clone();
        state.size.hidpi_factor = hidpi_factor;
        state.size.winit_hidpi_factor = winit_hidpi_factor;

        if options.state.is_fullscreen {
            gl_window
                .window()
                .set_fullscreen(Some(gl_window.window().get_current_monitor()));
        }

        if let Some(pos) = options.state.position {
            // TODO: reverse logical size!
            gl_window
                .window()
                .set_position(winit_translate::translate_logical_position(pos));
        }

        if options.state.is_maximized && !options.state.is_fullscreen {
            gl_window.window().set_maximized(true);
        } else if !options.state.is_fullscreen {
            gl_window
                .window()
                .set_inner_size(winit_translate::translate_logical_size(
                    state.size.get_reverse_logical_size(),
                ));
        }

        // #[cfg(debug_assertions)]
        // let display = Display::with_debug(gl_window, DebugCallbackBehavior::DebugMessageOnError)?;
        // #[cfg(not(debug_assertions))]
        let display = Display::with_debug(gl_window, DebugCallbackBehavior::Ignore)?;

        let framebuffer_size = {
            let inner_logical_size = display.gl_window().get_inner_size().unwrap();
            let (width, height): (u32, u32) =
                inner_logical_size.to_physical(hidpi_factor as f64).into();
            DeviceIntSize::new(width as i32, height as i32)
        };

        let document_id = render_api.add_document(framebuffer_size, 0);
        let epoch = Epoch(0);

        // TODO: The PipelineId is what gets passed to the OutputImageHandler
        // (the code that coordinates displaying the rendered texture).
        //
        // Each window is a "pipeline", i.e a new web page in webrender terms,
        // however, there is only one global renderer, in order to save on memory,
        // The pipeline ID is important, in order to coordinate the rendered textures
        // back to their windows and window positions.
        let pipeline_id = PipelineId::new();

        // let (sender, receiver) = channel();
        // let thread = Builder::new().name(options.title.clone()).spawn(move || Self::handle_event(receiver))?;

        css.sort_by_specificity();

        let display_list_dimensions = wr_translate_logical_size(state.size.dimensions);

        let window = Window {
            id: WindowId::new(),
            create_options: options,
            state,
            display: Rc::new(display),
            css,
            #[cfg(debug_assertions)]
            css_loader: None,
            internal: WindowInternal {
                epoch,
                pipeline_id,
                document_id,
                scrolled_nodes: BTreeMap::new(),
                scroll_states: ScrollStates::new(),
                layout_result: BTreeMap::new(),
                cached_display_list: CachedDisplayList::empty(display_list_dimensions),
            },
            marker: PhantomData,
        };

        Ok(window)
    }

    /// Creates a new window that will automatically load a new style from a given HotReloadHandler.
    /// Only available with debug_assertions enabled.
    #[cfg(debug_assertions)]
    pub(crate) fn new_hot_reload(
        render_api: &mut RenderApi,
        shared_context: &Context,
        events_loop: &EventsLoop,
        options: WindowCreateOptions,
        css_loader: Box<dyn HotReloadHandler>,
        background_color: ColorU,
    ) -> Result<Self, WindowCreateError> {
        let mut window = Window::new(
            render_api,
            shared_context,
            events_loop,
            options,
            Css::default(),
            background_color,
        )?;
        window.css_loader = Some(css_loader);
        Ok(window)
    }

    /// Returns an iterator over all given monitors
    pub fn get_available_monitors() -> AvailableMonitorsIter {
        EventsLoop::new().get_available_monitors()
    }

    /// Returns what monitor the window is currently residing on (to query monitor size, etc.).
    pub fn get_current_monitor(&self) -> MonitorId {
        self.display.gl_window().window().get_current_monitor()
    }
}

/// Clipboard is an empty class with only static methods,
/// which is why it doesn't have any #[derive] markers.
#[allow(missing_copy_implementations)]
pub struct Clipboard;

impl Clipboard {
    /// Returns the contents of the system clipboard
    pub fn get_clipboard_string() -> Result<String, ClipboardError> {
        let clipboard = SystemClipboard::new()?;
        clipboard.get_string_contents()
    }

    /// Sets the contents of the system clipboard
    pub fn set_clipboard_string(contents: String) -> Result<(), ClipboardError> {
        let clipboard = SystemClipboard::new()?;
        clipboard.set_string_contents(contents)
    }
}

/// Synchronize the FullWindowState with the WindowState,
/// updating the OS-level window to reflect the new state
pub(crate) fn synchronize_window_state_with_os_window(
    old_state: &mut FullWindowState,
    new_state: &WindowState,
    window: &GliumWindow,
) {
    let current_window_state = old_state.clone();

    synchronize_mouse_state(&mut old_state.mouse_state, &new_state.mouse_state, window);

    if old_state.title != new_state.title {
        window.set_title(&new_state.title);
    }

    if old_state.is_maximized != new_state.is_maximized {
        window.set_maximized(new_state.is_maximized);
    }

    if old_state.is_fullscreen != new_state.is_fullscreen {
        if new_state.is_fullscreen {
            window.set_fullscreen(Some(window.get_current_monitor()));
        } else {
            window.set_fullscreen(None);
        }
    }

    if old_state.has_decorations != new_state.has_decorations {
        window.set_decorations(new_state.has_decorations);
    }

    if old_state.is_visible != new_state.is_visible {
        if new_state.is_visible {
            window.show();
        } else {
            window.hide();
        }
    }

    if old_state.size.min_dimensions != new_state.size.min_dimensions {
        window.set_min_dimensions(
            new_state
                .size
                .min_dimensions
                .map(|min| winit_translate::translate_logical_size(min).into()),
        );
    }

    if old_state.size.max_dimensions != new_state.size.max_dimensions {
        window.set_max_dimensions(
            new_state
                .size
                .max_dimensions
                .map(|max| winit_translate::translate_logical_size(max).into()),
        );
    }

    // Overwrite all fields of the old state with the new window state
    update_full_window_state(old_state, new_state);
    old_state.previous_window_state = Some(Box::new(current_window_state));
}

/// Reverse function of `full_window_state_to_window_state` - overwrites all
/// fields of the `FullWindowState` with the fields of the `WindowState`
fn update_full_window_state(full_window_state: &mut FullWindowState, window_state: &WindowState) {
    full_window_state.title = window_state.title.clone();
    full_window_state.size = window_state.size;
    full_window_state.position = window_state.position;
    full_window_state.is_maximized = window_state.is_maximized;
    full_window_state.is_fullscreen = window_state.is_fullscreen;
    full_window_state.has_decorations = window_state.has_decorations;
    full_window_state.is_visible = window_state.is_visible;
    full_window_state.is_always_on_top = window_state.is_always_on_top;
    full_window_state.is_resizable = window_state.is_resizable;
    full_window_state.debug_state = window_state.debug_state;
    full_window_state.keyboard_state = window_state.keyboard_state.clone();
    full_window_state.mouse_state = window_state.mouse_state;
    full_window_state.ime_position = window_state.ime_position;
    full_window_state.request_user_attention = window_state.request_user_attention;
    full_window_state.wayland_theme = window_state.wayland_theme;
}

fn synchronize_mouse_state(
    old_mouse_state: &mut MouseState,
    new_mouse_state: &MouseState,
    window: &GliumWindow,
) {
    use wr_translate::winit_translate_cursor;
    match (
        old_mouse_state.mouse_cursor_type,
        new_mouse_state.mouse_cursor_type,
    ) {
        (Some(_old_mouse_cursor), None) => {
            window.hide_cursor(true);
        }
        (None, Some(new_mouse_cursor)) => {
            window.hide_cursor(false);
            window.set_cursor(winit_translate_cursor(new_mouse_cursor));
        }
        (Some(old_mouse_cursor), Some(new_mouse_cursor)) => {
            if old_mouse_cursor != new_mouse_cursor {
                window.set_cursor(winit_translate_cursor(new_mouse_cursor));
            }
        }
        (None, None) => {}
    }

    if old_mouse_state.is_cursor_locked != new_mouse_state.is_cursor_locked {
        window
            .grab_cursor(new_mouse_state.is_cursor_locked)
            .map_err(|e| {
                #[cfg(feature = "logging")]
                warn!("{}", e);
            })
            .unwrap_or(());
    }

    // TODO: Synchronize mouse cursor position!
}

pub(crate) fn full_window_state_to_window_state(
    full_window_state: &FullWindowState,
) -> WindowState {
    WindowState {
        title: full_window_state.title.clone(),
        size: full_window_state.size,
        position: full_window_state.position,
        is_maximized: full_window_state.is_maximized,
        is_fullscreen: full_window_state.is_fullscreen,
        has_decorations: full_window_state.has_decorations,
        is_visible: full_window_state.is_visible,
        is_always_on_top: full_window_state.is_always_on_top,
        is_resizable: full_window_state.is_resizable,
        debug_state: full_window_state.debug_state,
        keyboard_state: full_window_state.keyboard_state.clone(),
        mouse_state: full_window_state.mouse_state,
        ime_position: full_window_state.ime_position,
        request_user_attention: full_window_state.request_user_attention,
        wayland_theme: full_window_state.wayland_theme,
    }
}

#[allow(unused_variables)]
pub(crate) fn update_from_external_window_state(
    window_state: &mut FullWindowState,
    frame_event_info: &FrameEventInfo,
    events_loop: &EventsLoop,
    window: &GliumWindow,
) {
    #[cfg(target_os = "linux")]
    {
        if frame_event_info.new_window_size.is_some() || frame_event_info.new_dpi_factor.is_some() {
            window_state.size.hidpi_factor =
                linux_get_hidpi_factor(&window.get_current_monitor(), events_loop);
        }
    }

    if let Some(new_size) = frame_event_info.new_window_size {
        window_state.size.dimensions = new_size;
    }

    if let Some(dpi) = frame_event_info.new_dpi_factor {
        window_state.size.winit_hidpi_factor = dpi;
    }
}

/// Resets the mouse states `scroll_x` and `scroll_y` to 0
pub(crate) fn clear_scroll_state(window_state: &mut FullWindowState) {
    window_state.mouse_state.scroll_x = 0.0;
    window_state.mouse_state.scroll_y = 0.0;
}

/// Since the rendering is single-threaded anyways, the renderer is shared across windows.
/// Second, in order to use the font-related functions on the `RenderApi`, we need to
/// store the RenderApi somewhere in the AppResources. However, the `RenderApi` is bound
/// to a window (because OpenGLs function pointer is bound to a window).
///
/// This means that on startup (when calling App::new()), azul creates a fake, hidden display
/// that handles all the rendering, outputs the rendered frames onto a texture, so that the
/// other windows can use said texture. This is also important for animations and multi-window
/// apps later on, but for now the only reason is so that `AppResources::add_font()` has
/// the proper access to the `RenderApi`
pub(crate) struct FakeDisplay {
    /// Main render API that can be used to register and un-register fonts and images
    pub(crate) render_api: RenderApi,
    /// Main renderer, responsible for rendering all windows
    pub(crate) renderer: Option<Renderer>,
    /// Fake / invisible display, only used because OpenGL is tied to a display context
    /// (offscreen rendering is not supported out-of-the-box on many platforms)
    pub(crate) hidden_display: Display,
    /// TODO: Not sure if we even need this, the events loop isn't important
    /// for a window that is never shown
    pub(crate) hidden_events_loop: EventsLoop,
    /// Stores the GL context that is shared across all windows
    pub(crate) gl_context: Rc<Gl>,
}

impl FakeDisplay {
    /// Creates a new render + a new display, given a renderer type (software or hardware)
    pub(crate) fn new(renderer_type: RendererType) -> Result<Self, WindowCreateError> {
        let events_loop = EventsLoop::new();
        let window = GliumWindowBuilder::new()
            .with_dimensions(winit_translate::translate_logical_size(LogicalSize::new(
                10.0, 10.0,
            )))
            .with_visibility(false);

        let gl_window = create_gl_window(window, &events_loop, None)?;
        let (dpi_factor, _) = get_hidpi_factor(&gl_window.window(), &events_loop);
        gl_window.hide();

        unsafe { gl_window.make_current().unwrap() };
        let gl = get_gl_context(&gl_window)?;
        let display = Display::with_debug(gl_window, DebugCallbackBehavior::Ignore)?;

        // Note: Notifier is fairly useless, since rendering is completely single-threaded, see comments on RenderNotifier impl
        let notifier = Box::new(Notifier {});
        let (mut renderer, render_api) =
            create_renderer(gl.clone(), notifier, renderer_type, dpi_factor)?;

        renderer.set_external_image_handler(Box::new(Compositor::default()));

        fn get_gl_context(gl_window: &CombinedContext) -> Result<Rc<dyn Gl>, WindowCreateError> {
            use glium::glutin::Api;
            match gl_window.get_api() {
                Api::OpenGl => Ok(unsafe {
                    gl::GlFns::load_with(|symbol| gl_window.get_proc_address(symbol) as *const _)
                }),
                Api::OpenGlEs => Ok(unsafe {
                    gl::GlesFns::load_with(|symbol| gl_window.get_proc_address(symbol) as *const _)
                }),
                Api::WebGl => Err(WindowCreateError::WebGlNotSupported),
            }
        }

        Ok(Self {
            render_api,
            renderer: Some(renderer),
            hidden_display: display,
            hidden_events_loop: events_loop,
            gl_context: gl,
        })
    }

    pub fn get_gl_context(&self) -> Rc<Gl> {
        self.gl_context.clone()
    }
}

impl Drop for FakeDisplay {
    fn drop(&mut self) {
        // NOTE: For some reason this is necessary, otherwise the renderer crashes on shutdown
        //
        // TODO: This still crashes on Linux because the makeCurrent call doesn't succeed
        // (likely because the underlying surface has been destroyed). In those cases,
        // we don't de-initialize the rendered (since this is an application shutdown it
        // doesn't matter, the resources are going to get cleaned up by the OS).
        match unsafe { self.hidden_display.gl_window().make_current() } {
            Ok(_) => {}
            Err(e) => {
                error!("Shutdown error: {}", e);
                return;
            }
        }

        self.gl_context.disable(gl::FRAMEBUFFER_SRGB);
        self.gl_context.disable(gl::MULTISAMPLE);
        self.gl_context.disable(gl::POLYGON_SMOOTH);

        if let Some(renderer) = self.renderer.take() {
            renderer.deinit();
        }
    }
}

/// Returns the actual hidpi factor and the winit DPI factor for the current window
#[allow(unused_variables)]
fn get_hidpi_factor(window: &GliumWindow, events_loop: &EventsLoop) -> (f32, f32) {
    let monitor = window.get_current_monitor();
    let winit_hidpi_factor = monitor.get_hidpi_factor();

    #[cfg(target_os = "linux")]
    {
        (
            linux_get_hidpi_factor(&monitor, &events_loop),
            winit_hidpi_factor as f32,
        )
    }
    #[cfg(not(target_os = "linux"))]
    {
        (winit_hidpi_factor as f32, winit_hidpi_factor as f32)
    }
}

fn create_gl_window(
    window: GliumWindowBuilder,
    events_loop: &EventsLoop,
    shared_context: Option<&Context>,
) -> Result<CombinedContext, WindowCreateError> {
    // The shared_context is reversed: If the shared_context is None, then this window is the root window,
    // so the window should be created with new_shared (so the context can be shared to all other windows).
    //
    // If the shared_context is Some() then the window is not a root window, so it should share the existing
    // context, but not re-share it (so, create it normally via ::new() instead of ::new_shared()).

    CombinedContext::new(
        window.clone(),
        create_context_builder(true, true, shared_context),
        &events_loop,
    )
    .or_else(|_| {
        CombinedContext::new(
            window.clone(),
            create_context_builder(true, false, shared_context),
            &events_loop,
        )
    })
    .or_else(|_| {
        CombinedContext::new(
            window.clone(),
            create_context_builder(false, true, shared_context),
            &events_loop,
        )
    })
    .or_else(|_| {
        CombinedContext::new(
            window.clone(),
            create_context_builder(false, false, shared_context),
            &events_loop,
        )
    })
    .map_err(|e| WindowCreateError::CreateError(e))
}

/// ContextBuilder is sadly not clone-able, which is why it has to be re-created
/// every time you want to create a new context. The goals is to not crash on
/// platforms that don't have VSync or SRGB (which are OpenGL extensions) installed.
///
/// Secondly, in order to support multi-window apps, all windows need to share
/// the same OpenGL context - i.e. `builder.with_shared_lists(some_gl_window.context());`
///
/// `allow_sharing_context` should only be true for the root window - so that
/// we can be sure the shared context can't be re-shared by the created window. Only
/// the root window (via `FakeDisplay`) is allowed to manage the OpenGL context.
fn create_context_builder<'a>(
    vsync: bool,
    srgb: bool,
    shared_context: Option<&'a Context>,
) -> ContextBuilder<'a> {
    // See #33 - specifying a specific OpenGL version
    // makes winit crash on older Intel drivers, which is why we
    // don't specify a specific OpenGL version here
    let mut builder = ContextBuilder::new();

    if let Some(shared_context) = shared_context {
        builder = builder.with_shared_lists(shared_context);
    }

    // #[cfg(debug_assertions)] {
    //     builder = builder.with_gl_debug_flag(true);
    // }

    // #[cfg(not(debug_assertions))] {
    builder = builder.with_gl_debug_flag(false);
    // }

    if vsync {
        builder = builder.with_vsync(true);
    }

    if srgb {
        builder = builder.with_srgb(true);
    }

    builder
}

// This exists because RendererOptions isn't Clone-able
fn get_renderer_opts(native: bool, device_pixel_ratio: f32) -> RendererOptions {
    use webrender::ProgramCache;

    // pre-caching shaders means to compile all shaders on startup
    // this can take significant time and should be only used for testing the shaders
    const PRECACHE_SHADER_FLAGS: ShaderPrecacheFlags = ShaderPrecacheFlags::EMPTY;

    // NOTE: If the clear_color is None, this may lead to "black screens"
    // (because black is the default color) - so instead, white should be the default
    // However, if the clear color is specified, then it's hard creating transparent windows
    // (because of bugs in webrender / handling multi-window background colors).
    // Therefore the background color has to be set before render() is invoked.

    RendererOptions {
        resource_override_path: None,
        precache_flags: PRECACHE_SHADER_FLAGS,
        device_pixel_ratio,
        enable_subpixel_aa: true,
        enable_aa: true,
        cached_programs: Some(ProgramCache::new(None)),
        renderer_kind: if native {
            RendererKind::Native
        } else {
            RendererKind::OSMesa
        },
        ..RendererOptions::default()
    }
}

fn create_renderer(
    gl: Rc<Gl>,
    notifier: Box<Notifier>,
    renderer_type: RendererType,
    device_pixel_ratio: f32,
) -> Result<(Renderer, RenderApi), WindowCreateError> {
    use self::RendererType::*;

    let opts_native = get_renderer_opts(true, device_pixel_ratio);
    let opts_osmesa = get_renderer_opts(false, device_pixel_ratio);

    let (renderer, sender) = match renderer_type {
        Hardware => {
            // force hardware renderer
            Renderer::new(gl, notifier, opts_native, WR_SHADER_CACHE).unwrap()
        }
        Software => {
            // force software renderer
            Renderer::new(gl, notifier, opts_osmesa, WR_SHADER_CACHE).unwrap()
        }
        Default => {
            // try hardware first, fall back to software
            match Renderer::new(gl.clone(), notifier.clone(), opts_native, WR_SHADER_CACHE) {
                Ok(r) => r,
                Err(_) => Renderer::new(gl, notifier, opts_osmesa, WR_SHADER_CACHE).unwrap(),
            }
        }
    };

    let api = sender.create_api();

    Ok((renderer, api))
}

#[cfg(target_os = "linux")]
fn get_xft_dpi() -> Option<f32> {
    // TODO!
    /*
    #include <X11/Xlib.h>
    #include <X11/Xatom.h>
    #include <X11/Xresource.h>

    double _glfwPlatformGetMonitorDPI(_GLFWmonitor* monitor)
    {
        char *resourceString = XResourceManagerString(_glfw.x11.display);
        XrmDatabase db;
        XrmValue value;
        char *type = NULL;
        double dpi = 0.0;

        XrmInitialize(); /* Need to initialize the DB before calling Xrm* functions */

        db = XrmGetStringDatabase(resourceString);

        if (resourceString) {
            printf("Entire DB:\n%s\n", resourceString);
            if (XrmGetResource(db, "Xft.dpi", "String", &type, &value) == True) {
                if (value.addr) {
                    dpi = atof(value.addr);
                }
            }
        }

        printf("DPI: %f\n", dpi);
        return dpi;
    }
    */
    None
}

/// Return the DPI on X11 systems
#[cfg(target_os = "linux")]
fn linux_get_hidpi_factor(monitor: &MonitorId, events_loop: &EventsLoop) -> f32 {
    use glium::glutin::os::unix::EventsLoopExt;
    use std::env;
    use std::process::Command;

    let winit_dpi = monitor.get_hidpi_factor() as f32;
    let winit_hidpi_factor = env::var("WINIT_HIDPI_FACTOR")
        .ok()
        .and_then(|hidpi_factor| hidpi_factor.parse::<f32>().ok());
    let qt_font_dpi = env::var("QT_FONT_DPI")
        .ok()
        .and_then(|font_dpi| font_dpi.parse::<f32>().ok());

    // Execute "gsettings get org.gnome.desktop.interface text-scaling-factor" and parse the output
    let gsettings_dpi_factor = Command::new("gsettings")
        .arg("get")
        .arg("org.gnome.desktop.interface")
        .arg("text-scaling-factor")
        .output()
        .ok()
        .map(|output| output.stdout)
        .and_then(|stdout_bytes| String::from_utf8(stdout_bytes).ok())
        .map(|stdout_string| stdout_string.lines().collect::<String>())
        .and_then(|gsettings_output| gsettings_output.parse::<f32>().ok());

    // Wayland: Ignore Xft.dpi
    let xft_dpi = if events_loop.is_x11() {
        get_xft_dpi()
    } else {
        None
    };

    let options = [
        winit_hidpi_factor,
        qt_font_dpi,
        gsettings_dpi_factor,
        xft_dpi,
    ];
    options
        .into_iter()
        .filter_map(|x| *x)
        .next()
        .unwrap_or(winit_dpi)
}<|MERGE_RESOLUTION|>--- conflicted
+++ resolved
@@ -20,9 +20,6 @@
         CombinedContext, Context, ContextBuilder, ContextError, ContextTrait, CreationError,
         EventsLoop, MonitorId, Window as GliumWindow, WindowBuilder as GliumWindowBuilder,
     },
-<<<<<<< HEAD
-    Display, IncompatibleOpenGl, SwapBuffersError,
-=======
     backend::glutin::DisplayCreationError,
 };
 use gleam::gl::{self, Gl};
@@ -42,7 +39,6 @@
     display_list::CachedDisplayList,
     ui_solver::{ScrolledNodes, ExternalScrollId, LayoutResult, OverflowingScrollNode},
     window::WindowId,
->>>>>>> 6763ca72
 };
 use std::{collections::BTreeMap, io::Error as IoError, marker::PhantomData, rc::Rc};
 pub use webrender::api::HitTestItem;
@@ -328,12 +324,7 @@
 pub(crate) struct ScrollStates(pub(crate) FastHashMap<ExternalScrollId, ScrollState>);
 
 impl ScrollStates {
-<<<<<<< HEAD
-    pub fn new() -> ScrollStates {
-=======
-
     pub(crate) fn new() -> ScrollStates {
->>>>>>> 6763ca72
         ScrollStates::default()
     }
 
@@ -352,14 +343,7 @@
 
     /// NOTE: This has to be a getter, because we need to update
     #[must_use]
-<<<<<<< HEAD
-    pub(crate) fn get_scroll_amount_internal(
-        &mut self,
-        scroll_id: &ExternalScrollId,
-    ) -> Option<LayoutPoint> {
-=======
     pub(crate) fn get_scroll_position_and_mark_as_used(&mut self, scroll_id: &ExternalScrollId) -> Option<LayoutPoint> {
->>>>>>> 6763ca72
         let entry = self.0.get_mut(&scroll_id)?;
         Some(entry.get_and_mark_as_used())
     }
@@ -399,19 +383,9 @@
     }
 
     /// Add a scroll X / Y onto the existing scroll state
-<<<<<<< HEAD
-    pub fn add(&mut self, x: f32, y: f32, child_rect: &LayoutRect) {
-        self.scroll_position.x = (self.scroll_position.x + x)
-            .max(0.0)
-            .min(child_rect.size.width);
-        self.scroll_position.y = (self.scroll_position.y + y)
-            .max(0.0)
-            .min(child_rect.size.height);
-=======
     pub(crate) fn add(&mut self, x: f32, y: f32, child_rect: &LayoutRect) {
         self.scroll_position.x = (self.scroll_position.x + x).max(0.0).min(child_rect.size.width);
         self.scroll_position.y = (self.scroll_position.y + y).max(0.0).min(child_rect.size.height);
->>>>>>> 6763ca72
     }
 
     /// Set the scroll state to a new position
